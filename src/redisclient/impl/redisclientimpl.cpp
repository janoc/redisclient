--- conflicted
+++ resolved
@@ -30,16 +30,9 @@
     {
         boost::system::error_code ignored_ec;
 
-<<<<<<< HEAD
-        errorHandler = boost::function<void(const std::string &)>(); 
-        socket.shutdown(boost::asio::ip::tcp::socket::shutdown_both, ignored_ec);
-        socket.close(ignored_ec);
-        state = RedisClientImpl::Closed;
-=======
         errorHandler = boost::bind(&RedisClientImpl::ignoreErrorHandler, _1);
         socket.shutdown(boost::asio::ip::tcp::socket::shutdown_both, ignored_ec);
-        state = RedisClientImpl::Closed; 
->>>>>>> 9e57c468
+        state = RedisClientImpl::Closed;
     }
 }
 
@@ -78,16 +71,11 @@
 
                 std::pair<MsgHandlersMap::iterator, MsgHandlersMap::iterator> pair =
                         msgHandlers.equal_range(queueName.toString());
-<<<<<<< HEAD
-                for(MsgHandlersMap::iterator jt = pair.first; jt != pair.second; ++jt)
-                    strand.post(boost::bind(jt->second.second, value.toString()));
-=======
                 for(MsgHandlersMap::iterator handlerIt = pair.first;
                     handlerIt != pair.second; ++handlerIt)
                 {
                     strand.post(boost::bind(handlerIt->second.second, value.toByteArray()));
                 }
->>>>>>> 9e57c468
             }
             else if( cmd == "subscribe" && handlers.empty() == false )
             {
@@ -106,13 +94,13 @@
                 ss << "[RedisClient] invalid command: "
                    << command.toString();
 
-                onError(ss.str());
+                errorHandler(ss.str());
                 return;
             }
         }
         else
         {
-            onError("[RedisClient] Protocol error");
+            errorHandler("[RedisClient] Protocol error");
             return;
         }
     }
@@ -130,7 +118,7 @@
             ss << "[RedisClient] unexpected message: "
                <<  v.inspect();
 
-            onError(ss.str());
+            errorHandler(ss.str());
             return;
         }
     }
@@ -140,7 +128,7 @@
 {
     if( ec )
     {
-        onError(ec.message());
+        errorHandler(ec.message());
         return;
     }
 
@@ -193,8 +181,6 @@
         append<>(result, crlf);
     }
 
-<<<<<<< HEAD
-=======
     return result;
 }
 
@@ -257,7 +243,6 @@
     item.handler = handler;
     queue.push(item);
 
->>>>>>> 9e57c468
     handlers.push( item.handler );
 
     if( queue.size() == 1 )
@@ -272,7 +257,7 @@
 {
     if( ec || size == 0 )
     {
-        onError(ec.message());
+        errorHandler(ec.message());
         return;
     }
 
@@ -291,7 +276,7 @@
         }
         else
         {
-            onError("[RedisClient] Parser error");
+            errorHandler("[RedisClient] Parser error");
             return;
         }
 
@@ -304,24 +289,19 @@
 
 void RedisClientImpl::onRedisError(const RedisValue &v)
 {
-    if( errorHandler )
-    {
-        std::string message = v.toString();
-        errorHandler(message);
-    }
-}
-
-void RedisClientImpl::onError(const std::string &s)
-{
-    if( errorHandler )
-    {
-        errorHandler(s);
-    }
-}
+    std::string message = v.toString();
+    errorHandler(message);
+}
+
 
 void RedisClientImpl::defaulErrorHandler(const std::string &s)
 {
     throw std::runtime_error(s);
+}
+
+void RedisClientImpl::ignoreErrorHandler(const std::string &)
+{
+    // empty
 }
 
 void RedisClientImpl::append(std::vector<char> &vec, const RedisBuffer &buf)
